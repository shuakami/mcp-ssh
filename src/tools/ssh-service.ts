--- conflicted
+++ resolved
@@ -158,10 +158,6 @@
   private serviceReady: boolean = false;
   private serviceReadyPromise: Promise<void>;
   private isDocker: boolean = false;
-<<<<<<< HEAD
-=======
-  private credentialsCache: Map<string, {password?: string, passphrase?: string}> = new Map();
->>>>>>> c136393e
   
   // 后台任务管理
   private backgroundTasks: Map<string, BackgroundTask> = new Map();
@@ -317,7 +313,6 @@
   
   private async saveCredentials(id: string, password?: string, passphrase?: string): Promise<void> {
     if (this.isDocker) {
-<<<<<<< HEAD
       await this.ensureReady();
       if (!this.credentialCollection) return;
 
@@ -330,10 +325,6 @@
         this.credentialCollection.insert({ id, password, passphrase });
       }
       return;
-=======
-        this.credentialsCache.set(id, { password, passphrase });
-        return;
->>>>>>> c136393e
     }
     try {
       const keytar = (await import('keytar')).default;
@@ -350,14 +341,10 @@
   
   private async getCredentials(id: string): Promise<{password?: string, passphrase?: string}> {
     if (this.isDocker) {
-<<<<<<< HEAD
       await this.ensureReady();
       if (!this.credentialCollection) return {};
       const creds = this.credentialCollection.findOne({ id });
       return creds ? { password: creds.password, passphrase: creds.passphrase } : {};
-=======
-        return this.credentialsCache.get(id) || {};
->>>>>>> c136393e
     }
     try {
       const keytar = (await import('keytar')).default;
@@ -1252,13 +1239,6 @@
     // 从数据库中删除
     if (this.connectionCollection) {
       this.connectionCollection.findAndRemove({ id: connectionId });
-<<<<<<< HEAD
-    }
-
-    if (this.credentialCollection) {
-      this.credentialCollection.findAndRemove({ id: connectionId });
-=======
->>>>>>> c136393e
     }
     
     // 从内存中删除
@@ -1274,14 +1254,10 @@
         console.warn(`无法删除凭证: ${error}`);
       }
     } else {
-<<<<<<< HEAD
       await this.ensureReady();
       if (this.credentialCollection) {
         this.credentialCollection.findAndRemove({ id: connectionId });
       }
-=======
-      this.credentialsCache.delete(connectionId);
->>>>>>> c136393e
     }
     
     return true;
