--- conflicted
+++ resolved
@@ -324,7 +324,7 @@
 
 ---
 
-如果这个项目对你有帮助，欢迎给个 Star ⭐️ (｡♥‿♥｡) 
+If this project helps you, please give it a Star ⭐️ (｡♥‿♥｡) 
 
 ## 使用 Docker 运行 (推荐)
 
@@ -336,7 +336,6 @@
     docker build -t mcp-ssh .
     ```
 
-<<<<<<< HEAD
 2.  **运行 Docker 容器 (附带数据持久化):**
 
     为了确保您的连接配置和凭证在容器重启后不丢失，我们强烈建议您使用 Docker 数据卷 (Volume)。
@@ -354,18 +353,4 @@
 
     ```bash
     docker run -it -v mcp-ssh-data:/root/.mcp-ssh -v %USERPROFILE%\.ssh:/root/.ssh mcp-ssh
-=======
-2.  **运行 Docker 容器:**
-
-    以下命令将运行容器并将您本地的 `~/.ssh` 目录挂载到容器中。这允许该工具访问您现有的 SSH 密钥。
-
-    ```bash
-    docker run -it -v ~/.ssh:/root/.ssh mcp-ssh
-    ```
-
-    在 Windows 上，您应该使用 `%USERPROFILE%\.ssh` 来代替 `~/.ssh`:
-
-    ```bash
-    docker run -it -v %USERPROFILE%\.ssh:/root/.ssh mcp-ssh
->>>>>>> c136393e
     ``` 